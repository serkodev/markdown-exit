{
  "name": "@markdown-exit/monorepo",
  "type": "module",
<<<<<<< HEAD
  "version": "1.0.0-beta.2",
=======
  "version": "0.2.0",
>>>>>>> 1e678994
  "private": true,
  "packageManager": "pnpm@10.15.0",
  "license": "MIT",
  "scripts": {
    "dev": "pnpm -F markdown-exit dev",
    "build": "pnpm -r run build",
    "test": "vitest",
    "typecheck": "tsc --noEmit",
    "lint": "eslint .",
    "prepack": "pnpm lint && pnpm typecheck && pnpm test --run && pnpm build",
    "release": "pnpm prepack && bumpp -r && pnpm -r publish"
  },
  "devDependencies": {
    "@antfu/eslint-config": "catalog:",
    "@types/node": "catalog:types",
    "bumpp": "catalog:",
    "eslint": "catalog:",
    "shiki": "catalog:tests",
    "tsdown": "catalog:",
    "typescript": "catalog:",
    "vite": "catalog:",
    "vitest": "catalog:tests"
  }
}<|MERGE_RESOLUTION|>--- conflicted
+++ resolved
@@ -1,11 +1,7 @@
 {
   "name": "@markdown-exit/monorepo",
   "type": "module",
-<<<<<<< HEAD
   "version": "1.0.0-beta.2",
-=======
-  "version": "0.2.0",
->>>>>>> 1e678994
   "private": true,
   "packageManager": "pnpm@10.15.0",
   "license": "MIT",
