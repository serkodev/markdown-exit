import type { PluginWithOptions } from '../src'
<<<<<<< HEAD
import type Token from '../src/token'
import { assert, describe, expect, it } from 'vitest'
=======
import type { Token } from '../src/token'
import { assert, describe, it } from 'vitest'
>>>>>>> 4c5f331d
import MarkdownExit from '../src'

describe('aPI', () => {
  it('constructor', () => {
    assert.throws(() => {
      // @ts-expect-error throw
      MarkdownExit('bad preset')
    })

    // options should override preset
    const md = MarkdownExit('commonmark', { html: false })
    assert.strictEqual(md.render('<!-- -->'), '<p>&lt;!-- --&gt;</p>\n')
  })

  it('configure coverage', () => {
    const md = MarkdownExit()

    // conditions coverage
    // @ts-expect-error empty preset
    md.configure({})
    assert.strictEqual(md.render('123'), '<p>123</p>\n')

    assert.throws(() => {
      // @ts-expect-error throw
      md.configure()
    })
  })

  it('plugin', () => {
    let succeeded = false

    const plugin: PluginWithOptions<string> = function (_, opts) {
      if (opts === 'bar') {
        succeeded = true
      }
    }

    const md = MarkdownExit()

    md.use(plugin, 'foo')
    assert.strictEqual(succeeded, false)
    md.use(plugin, 'bar')
    assert.strictEqual(succeeded, true)
  })

  it('highlight', () => {
    const md = MarkdownExit({
      highlight(str) {
        return `<pre><code>==${str}==</code></pre>`
      },
    })

    assert.strictEqual(md.render('```\nhl\n```'), '<pre><code>==hl\n==</code></pre>\n')
  })

  it('highlight escape by default', () => {
    const md = MarkdownExit({
      highlight() {
        return ''
      },
    })

    assert.strictEqual(md.render('```\n&\n```'), '<pre><code>&amp;\n</code></pre>\n')
  })

  it('highlight arguments', () => {
    const md = MarkdownExit({
      highlight(str, lang, attrs) {
        assert.strictEqual(lang, 'a')
        assert.strictEqual(attrs, 'b  c  d')
        return `<pre><code>==${str}==</code></pre>`
      },
    })

    assert.strictEqual(md.render('``` a  b  c  d \nhl\n```'), '<pre><code>==hl\n==</code></pre>\n')
  })

  it('force hardbreaks', () => {
    const md = MarkdownExit({ breaks: true })

    assert.strictEqual(md.render('a\nb'), '<p>a<br>\nb</p>\n')
    md.set({ xhtmlOut: true })
    assert.strictEqual(md.render('a\nb'), '<p>a<br />\nb</p>\n')
  })

  it('xhtmlOut enabled', () => {
    const md = MarkdownExit({ xhtmlOut: true })

    assert.strictEqual(md.render('---'), '<hr />\n')
    assert.strictEqual(md.render('![]()'), '<p><img src="" alt="" /></p>\n')
    assert.strictEqual(md.render('a  \\\nb'), '<p>a  <br />\nb</p>\n')
  })

  it('xhtmlOut disabled', () => {
    const md = MarkdownExit()

    assert.strictEqual(md.render('---'), '<hr>\n')
    assert.strictEqual(md.render('![]()'), '<p><img src="" alt=""></p>\n')
    assert.strictEqual(md.render('a  \\\nb'), '<p>a  <br>\nb</p>\n')
  })

  it('bulk enable/disable rules in different chains', () => {
    const md = MarkdownExit()

    const was = {
      core: md.core.ruler.getRules('').length,
      block: md.block.ruler.getRules('').length,
      inline: md.inline.ruler.getRules('').length,
    }

    // Disable 2 rule in each chain & compare result
    md.disable(['block', 'inline', 'code', 'fence', 'emphasis', 'entity'])

    const now = {
      core: md.core.ruler.getRules('').length + 2,
      block: md.block.ruler.getRules('').length + 2,
      inline: md.inline.ruler.getRules('').length + 2,
    }

    assert.deepEqual(was, now)

    // Enable the same rules back
    md.enable(['block', 'inline', 'code', 'fence', 'emphasis', 'entity'])

    const back = {
      core: md.core.ruler.getRules('').length,
      block: md.block.ruler.getRules('').length,
      inline: md.inline.ruler.getRules('').length,
    }

    assert.deepEqual(was, back)
  })

  it('bulk enable/disable with errors control', () => {
    const md = MarkdownExit()

    assert.throws(() => {
      md.enable(['link', 'code', 'invalid'])
    })
    assert.throws(() => {
      md.disable(['link', 'code', 'invalid'])
    })
    assert.doesNotThrow(() => {
      md.enable(['link', 'code'])
    })
    assert.doesNotThrow(() => {
      md.disable(['link', 'code'])
    })
  })

  it('bulk enable/disable should understand strings', () => {
    const md = MarkdownExit()

    md.disable('emphasis')
    assert(md.renderInline('_foo_'), '_foo_')

    md.enable('emphasis')
    assert(md.renderInline('_foo_'), '<em>foo</em>')
  })

  it('input type check', () => {
    const md = MarkdownExit()

    assert.throws(
      // @ts-expect-error throw
      () => { md.render(null) },
      /Input data should be a String/,
    )
  })
})

describe('plugins', () => {
  it('should not loop infinitely if all rules are disabled', () => {
    const md = MarkdownExit()

    md.inline.ruler.enableOnly([])
    md.inline.ruler2.enableOnly([])
    md.block.ruler.enableOnly([])

    assert.throws(() => md.render(' - *foo*\n - `bar`'), /none of the block rules matched/)
  })

  it('should not loop infinitely if inline rule doesn\'t increment pos', () => {
    const md = MarkdownExit()

    md.inline.ruler.after('text', 'custom', (state/* , silent */) => {
      if (state.src.charCodeAt(state.pos) !== 0x40/* @ */)
        return false
      return true
    })

    assert.throws(() => md.render('foo@bar'), /inline rule didn't increment state.pos/)
    assert.throws(() => md.render('[foo@bar]()'), /inline rule didn't increment state.pos/)
  })

  it('should not loop infinitely if block rule doesn\'t increment pos', () => {
    const md = MarkdownExit()

    md.block.ruler.before('paragraph', 'custom', (state, startLine/* , endLine, silent */) => {
      const pos = state.bMarks[startLine] + state.tShift[startLine]
      if (state.src.charCodeAt(pos) !== 0x40/* @ */)
        return false
      return true
    }, { alt: ['paragraph'] })

    assert.throws(() => md.render('foo\n@bar\nbaz'), /block rule didn't increment state.line/)
    assert.throws(() => md.render('foo\n\n@bar\n\nbaz'), /block rule didn't increment state.line/)
  })
})

describe('misc', () => {
  it('should replace NULL characters', () => {
    const md = MarkdownExit()

    assert.strictEqual(md.render('foo\u0000bar'), '<p>foo\uFFFDbar</p>\n')
  })

  it('should correctly parse strings without tailing \n', () => {
    const md = MarkdownExit()

    assert.strictEqual(md.render('123'), '<p>123</p>\n')
    assert.strictEqual(md.render('123\n'), '<p>123</p>\n')

    assert.strictEqual(md.render('    codeblock'), '<pre><code>codeblock\n</code></pre>\n')
    assert.strictEqual(md.render('    codeblock\n'), '<pre><code>codeblock\n</code></pre>\n')
  })

  it('should quickly exit on empty string', () => {
    const md = MarkdownExit()

    assert.strictEqual(md.render(''), '')
  })

  it('should parse inlines only', () => {
    const md = MarkdownExit()

    assert.strictEqual(md.renderInline('a *b* c'), 'a <em>b</em> c')
  })

  it('renderer should have pluggable inline and block rules', () => {
    const md = MarkdownExit()

    md.renderer.rules.em_open = () => '<it>'
    md.renderer.rules.em_close = () => '</it>'
    md.renderer.rules.paragraph_open = () => '<par>'
    md.renderer.rules.paragraph_close = () => '</par>'

    assert.strictEqual(md.render('*b*'), '<par><it>b</it></par>')
  })

  it('zero preset should disable everything', () => {
    const md = MarkdownExit('zero')

    assert.strictEqual(md.render('___foo___'), '<p>___foo___</p>\n')
    assert.strictEqual(md.renderInline('___foo___'), '___foo___')

    md.enable('emphasis')

    assert.strictEqual(md.render('___foo___'), '<p><em><strong>foo</strong></em></p>\n')
    assert.strictEqual(md.renderInline('___foo___'), '<em><strong>foo</strong></em>')
  })

  it('should correctly check block termination rules when those are disabled (#13)', () => {
    const md = MarkdownExit('zero')

    assert.strictEqual(md.render('foo\nbar'), '<p>foo\nbar</p>\n')
  })

  it('should normalize CR to LF', () => {
    const md = MarkdownExit()

    assert.strictEqual(
      md.render('# test\r\r - hello\r - world\r'),
      md.render('# test\n\n - hello\n - world\n'),
    )
  })

  it('should normalize CR+LF to LF', () => {
    const md = MarkdownExit()

    assert.strictEqual(
      md.render('# test\r\n\r\n - hello\r\n - world\r\n'),
      md.render('# test\n\n - hello\n - world\n'),
    )
  })

  it('should escape surrogate pairs (coverage)', () => {
    const md = MarkdownExit()

    assert.strictEqual(md.render('\\\uD835\uDC9C'), '<p>\\\uD835\uDC9C</p>\n')
    assert.strictEqual(md.render('\\\uD835x'), '<p>\\\uD835x</p>\n')
    assert.strictEqual(md.render('\\\uD835'), '<p>\\\uD835</p>\n')
  })
})

describe('url normalization', () => {
  it('should be overridable', () => {
    const md = MarkdownExit({ linkify: true })

    md.normalizeLink = function (url) {
      assert(url.match(/example\.com/), 'wrong url passed')
      return 'LINK'
    }
    md.normalizeLinkText = function (url) {
      assert(url.match(/example\.com/), 'wrong url passed')
      return 'TEXT'
    }

    assert.strictEqual(md.render('foo@example.com'), '<p><a href="LINK">TEXT</a></p>\n')
    assert.strictEqual(md.render('http://example.com'), '<p><a href="LINK">TEXT</a></p>\n')
    assert.strictEqual(md.render('<foo@example.com>'), '<p><a href="LINK">TEXT</a></p>\n')
    assert.strictEqual(md.render('<http://example.com>'), '<p><a href="LINK">TEXT</a></p>\n')
    assert.strictEqual(md.render('[test](http://example.com)'), '<p><a href="LINK">test</a></p>\n')
    assert.strictEqual(md.render('![test](http://example.com)'), '<p><img src="LINK" alt="test"></p>\n')
  })
})

describe('links validation', () => {
  it('override validator, disable everything', () => {
    const md = MarkdownExit({ linkify: true })

    md.validateLink = () => false

    assert.strictEqual(md.render('foo@example.com'), '<p>foo@example.com</p>\n')
    assert.strictEqual(md.render('http://example.com'), '<p>http://example.com</p>\n')
    assert.strictEqual(md.render('<foo@example.com>'), '<p>&lt;foo@example.com&gt;</p>\n')
    assert.strictEqual(md.render('<http://example.com>'), '<p>&lt;http://example.com&gt;</p>\n')
    assert.strictEqual(md.render('[test](http://example.com)'), '<p>[test](http://example.com)</p>\n')
    assert.strictEqual(md.render('![test](http://example.com)'), '<p>![test](http://example.com)</p>\n')
  })
})

describe('maxNesting', () => {
  it('block parser should not nest above limit', () => {
    const md = MarkdownExit({ maxNesting: 2 })
    assert.strictEqual(
      md.render('>foo\n>>bar\n>>>baz'),
      '<blockquote>\n<p>foo</p>\n<blockquote></blockquote>\n</blockquote>\n',
    )
  })

  it('inline parser should not nest above limit', () => {
    const md = MarkdownExit({ maxNesting: 1 })
    assert.strictEqual(
      md.render('[`foo`]()'),
      '<p><a href="">`foo`</a></p>\n',
    )
  })

  it('inline nesting coverage', () => {
    const md = MarkdownExit({ maxNesting: 2 })
    assert.strictEqual(
      md.render('[[[[[[[[[[[[[[[[[[foo]()'),
      '<p>[[[[[[[[[[[[[[[[[[foo]()</p>\n',
    )
  })
})

describe('smartquotes', () => {
  const md = MarkdownExit({
    typographer: true,

    // all strings have different length to make sure
    // we didn't accidentally count the wrong one
    quotes: ['[[[', ']]', '(((((', '))))'],
  })

  it('should support multi-character quotes', () => {
    assert.strictEqual(
      md.render('"foo" \'bar\''),
      '<p>[[[foo]] (((((bar))))</p>\n',
    )
  })

  it('should support nested multi-character quotes', () => {
    assert.strictEqual(
      md.render('"foo \'bar\' baz"'),
      '<p>[[[foo (((((bar)))) baz]]</p>\n',
    )
  })

  it('should support multi-character quotes in different tags', () => {
    assert.strictEqual(
      md.render('"a *b \'c *d* e\' f* g"'),
      '<p>[[[a <em>b (((((c <em>d</em> e)))) f</em> g]]</p>\n',
    )
  })
})

describe('ordered list info', () => {
  const md = MarkdownExit()

  function type_filter(tokens: Token[], type: string) {
    return tokens.filter(t => t.type === type)
  }

  it('should mark ordered list item tokens with info', () => {
    let tokens = md.parse('1. Foo\n2. Bar\n20. Fuzz')
    assert.strictEqual(type_filter(tokens, 'ordered_list_open').length, 1)
    tokens = type_filter(tokens, 'list_item_open')
    assert.strictEqual(tokens.length, 3)
    assert.strictEqual(tokens[0].info, '1')
    assert.strictEqual(tokens[0].markup, '.')
    assert.strictEqual(tokens[1].info, '2')
    assert.strictEqual(tokens[1].markup, '.')
    assert.strictEqual(tokens[2].info, '20')
    assert.strictEqual(tokens[2].markup, '.')

    tokens = md.parse(' 1. Foo\n2. Bar\n  20. Fuzz\n 199. Flp')
    assert.strictEqual(type_filter(tokens, 'ordered_list_open').length, 1)
    tokens = type_filter(tokens, 'list_item_open')
    assert.strictEqual(tokens.length, 4)
    assert.strictEqual(tokens[0].info, '1')
    assert.strictEqual(tokens[0].markup, '.')
    assert.strictEqual(tokens[1].info, '2')
    assert.strictEqual(tokens[1].markup, '.')
    assert.strictEqual(tokens[2].info, '20')
    assert.strictEqual(tokens[2].markup, '.')
    assert.strictEqual(tokens[3].info, '199')
    assert.strictEqual(tokens[3].markup, '.')
  })
})

describe('token attributes', () => {
  it('.attrJoin', () => {
    const md = MarkdownExit()

    const tokens = md.parse('```')
    const t = tokens[0]

    t.attrJoin('class', 'foo')
    t.attrJoin('class', 'bar')

    assert.strictEqual(
      md.renderer.render(tokens, md.options),
      '<pre><code class="foo bar"></code></pre>\n',
    )
  })

  it('.attrSet', () => {
    const md = MarkdownExit()

    const tokens = md.parse('```')
    const t = tokens[0]

    t.attrSet('class', 'foo')

    assert.strictEqual(
      md.renderer.render(tokens, md.options),
      '<pre><code class="foo"></code></pre>\n',
    )

    t.attrSet('class', 'bar')

    assert.strictEqual(
      md.renderer.render(tokens, md.options),
      '<pre><code class="bar"></code></pre>\n',
    )
  })

  it('.attrGet', () => {
    const md = MarkdownExit()

    const tokens = md.parse('```')
    const t = tokens[0]

    assert.strictEqual(t.attrGet('myattr'), null)

    t.attrSet('myattr', 'myvalue')

    assert.strictEqual(t.attrGet('myattr'), 'myvalue')
  })
})

describe('markdown-exit references', () => {
  const md = MarkdownExit()

  it('reference as hidden info', () => {
    const fixture = `\`\`\`js
console.log(1)
\`\`\`
[//]: js

\`\`\`ts
console.log(2)
\`\`\`
[//]: ts
`
    const tokens = md.parse(fixture)

    const firstRefIndex = tokens.findIndex(token => token.type === 'reference')
    if (firstRefIndex === -1)
      throw new Error('No reference token found')
    const firstRef = tokens[firstRefIndex]
    expect(firstRef.info).toEqual('//')
    expect(tokens[firstRefIndex - 1].info).toEqual(firstRef.meta.href)

    const secondRefIndex = tokens.findIndex(token => token.type === 'reference')
    if (secondRefIndex === -1)
      throw new Error('No reference token found')
    const secondRef = tokens[secondRefIndex]
    expect(secondRef.info).toEqual('//')
    expect(tokens[secondRefIndex - 1].info).toEqual(secondRef.meta.href)
  })
})<|MERGE_RESOLUTION|>--- conflicted
+++ resolved
@@ -1,11 +1,6 @@
 import type { PluginWithOptions } from '../src'
-<<<<<<< HEAD
-import type Token from '../src/token'
+import type { Token } from '../src/token'
 import { assert, describe, expect, it } from 'vitest'
-=======
-import type { Token } from '../src/token'
-import { assert, describe, it } from 'vitest'
->>>>>>> 4c5f331d
 import MarkdownExit from '../src'
 
 describe('aPI', () => {
