--- conflicted
+++ resolved
@@ -277,15 +277,13 @@
   return str.toLowerCase().toUpperCase()
 }
 
-<<<<<<< HEAD
 export function isPromiseLike<T = unknown>(v: any): v is Promise<T> {
   return typeof v?.then === 'function'
 }
-=======
+
 /**
  * Re-export libraries commonly used in both markdown-it and its plugins,
  * so plugins won't have to depend on them explicitly, which reduces their
  * bundled size (e.g. a browser build).
  */
-export const lib = { mdurl, ucmicro }
->>>>>>> 12d0949f
+export const lib = { mdurl, ucmicro }