// Main parser class

import type { RenderOptions } from './renderer'
import type Token from './token'
import type { Preset } from './types/preset'
import type { MarkdownExitEnv } from './types/shared'
import LinkifyIt from 'linkify-it'
import * as mdurl from 'mdurl'
import punycode from 'punycode.js'
import * as utils from './common/utils'
import * as helpers from './helpers/index'
import ParserBlock from './parser_block'
import ParserCore from './parser_core'
import ParserInline from './parser_inline'
import cfg_commonmark from './presets/commonmark'
import cfg_default from './presets/default'
import cfg_zero from './presets/zero'
import Renderer from './renderer'

/**
 * MarkdownExit provides named presets as a convenience to quickly
 * enable/disable active syntax rules and options for common use cases.
 *
 * - ["commonmark"](https://github.com/serkodev/markdown-exit/tree/main/packages/markdown-exit/src/presets/commonmark.ts) -
 *   configures parser to strict [CommonMark](http://commonmark.org/) mode.
 * - [default](https://github.com/serkodev/markdown-exit/tree/main/packages/markdown-exit/src/presets/default.ts) -
 *   similar to GFM, used when no preset name given. Enables all available rules,
 *   but still without html, typographer & autolinker.
 * - ["zero"](https://github.com/serkodev/markdown-exit/tree/main/packages/markdown-exit/src/presets/zero.ts) -
 *   all rules disabled. Useful to quickly setup your config via `.enable()`.
 *   For example, when you need only `bold` and `italic` markup and nothing else.
 */
export type PresetName = 'default' | 'zero' | 'commonmark'

export interface MarkdownExitOptions extends RenderOptions {
  /**
   * Set `true` to enable HTML tags in source. Be careful!
   * That's not safe! You may need external sanitizer to protect output from XSS.
   * It's better to extend features via plugins, instead of enabling HTML.
   * @default false
   */
  html?: boolean

  /**
   * Set `true` to autoconvert URL-like text to links.
   * @default false
   */
  linkify?: boolean

  /**
   * Set `true` to enable [some language-neutral replacement](https://github.com/serkodev/markdown-exit/tree/main/packages/markdown-exit/src/rules_core/replacements.ts) +
   * quotes beautification (smartquotes).
   * @default false
   */
  typographer?: boolean

  /**
   * Double + single quotes replacement
   * pairs, when typographer enabled and smartquotes on. For example, you can
   * use `'«»„“'` for Russian, `'„“‚‘'` for German, and
   * `['«\xA0', '\xA0»', '‹\xA0', '\xA0›']` for French (including nbsp).
   * @default '“”‘’'
   */
  quotes?: string | string[]

  /**
   * Internal protection, recursion limit
   */
  maxNesting?: number
}

const config: Record<string, Preset> = {
  default: cfg_default,
  zero: cfg_zero,
  commonmark: cfg_commonmark,
}

//
// This validator can prohibit more than really needed to prevent XSS. It's a
// tradeoff to keep code simple and to be secure by default.
//
// If you need different setup - override validator method as you wish. Or
// replace it with dummy function and use external sanitizer.
//

// eslint-disable-next-line regexp/no-unused-capturing-group
const BAD_PROTO_RE = /^(vbscript|javascript|file|data):/

// eslint-disable-next-line regexp/no-unused-capturing-group
const GOOD_DATA_RE = /^data:image\/(gif|png|jpeg|webp);/

function validateLink(url: string) {
  // url should be normalized at this point, and existing entities are decoded
  const str = url.trim().toLowerCase()

  return BAD_PROTO_RE.test(str) ? GOOD_DATA_RE.test(str) : true
}

const RECODE_HOSTNAME_FOR = ['http:', 'https:', 'mailto:']

function normalizeLink(url: string) {
  const parsed = mdurl.parse(url, true)

  if (parsed.hostname) {
    // Encode hostnames in urls like:
    // `http://host/`, `https://host/`, `mailto:user@host`, `//host/`
    //
    // We don't encode unknown schemas, because it's likely that we encode
    // something we shouldn't (e.g. `skype:name` treated as `skype:host`)
    //
    if (!parsed.protocol || RECODE_HOSTNAME_FOR.includes(parsed.protocol)) {
      try {
        parsed.hostname = punycode.toASCII(parsed.hostname)
      } catch { /**/ }
    }
  }

  return mdurl.encode(mdurl.format(parsed))
}

function normalizeLinkText(url: string) {
  const parsed = mdurl.parse(url, true)

  if (parsed.hostname) {
    // Encode hostnames in urls like:
    // `http://host/`, `https://host/`, `mailto:user@host`, `//host/`
    //
    // We don't encode unknown schemas, because it's likely that we encode
    // something we shouldn't (e.g. `skype:name` treated as `skype:host`)
    //
    if (!parsed.protocol || RECODE_HOSTNAME_FOR.includes(parsed.protocol)) {
      try {
        parsed.hostname = punycode.toUnicode(parsed.hostname)
      } catch { /**/ }
    }
  }

  // add '%' to exclude list because of https://github.com/markdown-it/markdown-it/issues/720
  return mdurl.decode(mdurl.format(parsed), `${mdurl.decode.defaultChars}%`)
}

export type PluginSimple = (md: MarkdownExit) => void
export type PluginWithOptions<T = any> = (md: MarkdownExit, options?: T) => void
export type PluginWithParams = (md: MarkdownExit, ...params: any[]) => void

// TODO: add JSDoc usage and examples
export class MarkdownExit {
  /**
   * Instance of {@link ParserInline}. You may need it to add new rules when
   * writing plugins. For simple rules control use {@link MarkdownExit.disable} and
   * {@link MarkdownExit.enable}.
   */
  inline: ParserInline = new ParserInline()

  /**
   * Instance of {@link ParserBlock}. You may need it to add new rules when
   * writing plugins. For simple rules control use {@link MarkdownExit.disable} and
   * {@link MarkdownExit.enable}.
   */
  block: ParserBlock = new ParserBlock()

  /**
   * Instance of {@link Core} chain executor. You may need it to add new rules when
   * writing plugins. For simple rules control use {@link MarkdownExit.disable} and
   * {@link MarkdownExit.enable}.
   */
  core: ParserCore = new ParserCore()

  /**
   * Instance of {@link Renderer}. Use it to modify output look. Or to add rendering
   * rules for new token types, generated by plugins.
   *
   * ##### Example
   *
   * ```javascript
   * function myToken(tokens, idx, options, env, self) {
   *   //...
   *   return result;
   * };
   *
   * md.renderer.rules['my_token'] = myToken
   * ```
   *
   * See {@link Renderer} docs and [source code](https://github.com/serkodev/markdown-exit/tree/main/packages/markdown-exit/src/renderer.ts).
   */
  renderer: Renderer = new Renderer()

  /**
   * [linkify-it](https://github.com/markdown-it/linkify-it) instance.
   * Used by [linkify](https://github.com/serkodev/markdown-exit/tree/main/packages/markdown-exit/src/rules_core/linkify.ts)
   * rule.
   */
  linkify: LinkifyIt = new LinkifyIt()

  /**
   * Link validation function. CommonMark allows too much in links. By default
   * we disable `javascript:`, `vbscript:`, `file:` schemas, and almost all `data:...` schemas
   * except some embedded image types.
   *
   * You can change this behaviour:
   *
   * ```javascript
   * // enable everything
   * md.validateLink = () => true
   * ```
   */
  validateLink: (url: string) => boolean = validateLink

  /**
   * Function used to encode link url to a machine-readable format,
   * which includes url-encoding, punycode, etc.
   */
  normalizeLink: (url: string) => string = normalizeLink

  /**
   * Function used to decode link url to a human-readable format`
   */
  normalizeLinkText: (url: string) => string = normalizeLinkText

  // Expose utils & helpers for easy acces from plugins

  /**
   * Assorted utility functions, useful to write plugins. See details
   * [here](https://github.com/serkodev/markdown-exit/tree/main/packages/markdown-exit/src/common/utils.ts).
   */
  utils: typeof utils = utils

  /**
   * Link components parser functions, useful to write plugins. See details
   * [here](https://github.com/serkodev/markdown-exit/tree/main/packages/markdown-exit/src/helpers).
   */
  helpers = utils.assign({}, helpers)

  options: Required<MarkdownExitOptions> = { ...config.default.options }

  // Overloads for constructor
  constructor(options?: MarkdownExitOptions)
  constructor(presetName: PresetName, options?: MarkdownExitOptions)
  constructor(presetNameOrOptions?: PresetName | MarkdownExitOptions, options?: MarkdownExitOptions) {
    // normalize arguments
    const [presetName, opts]: [PresetName, MarkdownExitOptions?] = typeof presetNameOrOptions === 'string'
      ? [presetNameOrOptions, options]
      : ['default', presetNameOrOptions]

    this.configure(presetName)

    if (opts)
      this.set(opts)
  }

  /**
   * chainable*
   *
   * Set parser options (in the same format as in constructor). Probably, you
   * will never need it, but you can change options after constructor call.
   *
   * ##### Example
   *
   * ```javascript
   * md.set({ html: true, breaks: true })
   *   .set({ typographer: true });
   * ```
   *
   * __Note:__ To achieve the best possible performance, don't modify a
   * `markdown-exit` instance options on the fly. If you need multiple configurations
   * it's best to create multiple instances and initialize each with separate
   * config.
   */
  set(options: MarkdownExitOptions): this {
    utils.assign(this.options, options)
    return this
  }

  /**
   * chainable*, *internal*
   *
   * Batch load of all options and compenent settings. This is internal method,
   * and you probably will not need it. But if you with - see available presets
   * and data structure [here](https://github.com/serkodev/markdown-exit/tree/main/packages/markdown-exit/src/presets)
   *
   * We strongly recommend to use presets instead of direct config loads. That
   * will give better compatibility with next versions.
   */
  configure(presets: PresetName | Preset): this {
    if (typeof presets === 'string') {
      const presetName = presets
      presets = config[presetName]
      if (!presets)
        throw new Error(`Wrong \`markdown-exit\` preset "${presetName}", check name`)
    }

    if (!presets)
      throw new Error('Wrong `markdown-exit` preset, can\'t be empty')

    if (presets.options)
      this.set(presets.options)

    if (presets.components) {
      for (const name of Object.keys(presets.components) as (keyof typeof presets.components)[]) {
        const component = presets.components[name]
        if (component.rules) {
          this[name].ruler.enableOnly(component.rules)
        }
        if ((component as any).rules2) {
          (this[name] as any).ruler2?.enableOnly((component as any).rules2)
        }
      }
    }
    return this
  }

  /**
   * chainable*
   *
   * Enable list or rules. It will automatically find appropriate components,
   * containing rules with given names. If rule not found, and `ignoreInvalid`
   * not set - throws exception.
   *
   * ##### Example
   *
   * ```javascript
   * md.enable(['sub', 'sup'])
   *   .disable('smartquotes');
   * ```
   *
   * @param list rule name or list of rule names to enable
   * @param ignoreInvalid set `true` to ignore errors when rule not found.
   */
  enable(list: string | string[], ignoreInvalid?: boolean): this {
    let result: string[] = []

    if (!Array.isArray(list))
      list = [list]

    const chains = ['core', 'block', 'inline'] as const
    for (const chain of chains) {
      result = result.concat(this[chain].ruler.enable(list, true))
    }

    result = result.concat(this.inline.ruler2.enable(list, true))

    const missed = list.filter(name => !result.includes(name))

    if (missed.length && !ignoreInvalid) {
      throw new Error(`MarkdownExit. Failed to enable unknown rule(s): ${missed}`)
    }

    return this
  }

  /**
   * chainable*
   *
   * The same as {@link MarkdownExit.enable}, but turn specified rules off.
   *
   * @param list rule name or list of rule names to disable.
   * @param ignoreInvalid set `true` to ignore errors when rule not found.
   */
  disable(list: string | string[], ignoreInvalid?: boolean): this {
    let result: string[] = []

    if (!Array.isArray(list))
      list = [list]

    const chains = ['core', 'block', 'inline'] as const
    for (const chain of chains) {
      result = result.concat(this[chain].ruler.disable(list, true))
    }

    result = result.concat(this.inline.ruler2.disable(list, true))

    const missed = list.filter(name => !result.includes(name))

    if (missed.length && !ignoreInvalid) {
      throw new Error(`MarkdownExit. Failed to disable unknown rule(s): ${missed}`)
    }
    return this
  }

  /**
   * chainable*
   *
   * Load specified plugin with given params into current parser instance.
   * It's just a sugar to call `plugin(md, params)` with curring.
   *
   * ##### Example
   *
   * ```javascript
   * var iterator = require('markdown-it-for-inline');
   * md.use(iterator, 'foo_replace', 'text', function (tokens, idx) {
   *   tokens[idx].content = tokens[idx].content.replace(/foo/g, 'bar');
   * });
   * ```
   */
  use(plugin: PluginSimple): this
  use<T = any>(plugin: PluginWithOptions<T>, options?: T): this
  use(plugin: PluginWithParams, ...params: any[]): this
  use(plugin: PluginWithParams, ...params: any[]): this {
    plugin.apply(plugin, [this, ...params])
    return this
  }

  /**
   * internal
   *
   * Parse input string and returns list of block tokens (special token type
   * "inline" will contain list of inline tokens). You should not call this
   * method directly, until you write custom renderer (for example, to produce
   * AST).
   *
   * `env` is used to pass data between "distributed" rules and return additional
   * metadata like reference info, needed for the renderer. It also can be used to
   * inject data in specific cases. Usually, you will be ok to pass `{}`,
   * and then pass updated object to renderer.
   *
   * @param src source string
   * @param env environment sandbox
   */
  parse(src: string, env: MarkdownExitEnv = {}): Token[] {
    if (typeof src !== 'string') {
      throw new TypeError('Input data should be a String')
    }

    const state = new this.core.State(src, this, env)

    this.core.process(state)

    return state.tokens
  }

  /**
   * Render markdown string into html. It does all magic for you :).
   *
   * `env` can be used to inject additional metadata (`{}` by default).
   * But you will not need it with high probability. See also comment
   * in {@link MarkdownExit.parse}.
   *
   * @param src source string
   * @param env environment sandbox
   */
  render(src: string, env: MarkdownExitEnv = {}): string {
    return this.renderer.render(this.parse(src, env), this.options, env)
  }

  /**
   * Async version of {@link MarkdownExit.render}. Runs all render rules in parallel
   * (Promise.all) and preserves output order.
   */
  renderAsync(src: string, env: MarkdownExitEnv = {}): Promise<string> {
    return this.renderer.renderAsync(this.parse(src, env), this.options, env)
  }

  /**
   * internal*
   *
   * The same as {@link MarkdownExit.parse} but skip all block rules. It returns the
   * block tokens list with the single `inline` element, containing parsed inline
   * tokens in `children` property. Also updates `env` object.
   *
   * @param src source string
   * @param env environment sandbox
   */
  parseInline(src: string, env: MarkdownExitEnv = {}): Token[] {
    const state = new this.core.State(src, this, env)

    state.inlineMode = true
    this.core.process(state)

    return state.tokens
  }

  /**
   * Similar to {@link MarkdownExit.render} but for single paragraph content. Result
   * will NOT be wrapped into `<p>` tags.
   *
   * @param src source string
   * @param env environment sandbox
   */
  renderInline(src: string, env: MarkdownExitEnv = {}): string {
    return this.renderer.render(this.parseInline(src, env), this.options, env)
  }

  /**
   * Async version of {@link MarkdownExit.renderInline}. Runs all render rules in parallel
   * (Promise.all) and preserves output order.
   */
  renderInlineAsync(src: string, env: MarkdownExitEnv = {}): Promise<string> {
    return this.renderer.renderAsync(this.parseInline(src, env), this.options, env)
  }
}

export function createMarkdownExit(options?: MarkdownExitOptions): MarkdownExit
export function createMarkdownExit(presetName: PresetName, options?: MarkdownExitOptions): MarkdownExit
export function createMarkdownExit(presetNameOrOptions?: any, options?: any): MarkdownExit {
  return new MarkdownExit(presetNameOrOptions, options)
}

// hybrid types callable construct signatures hack
<<<<<<< HEAD
type MarkdownExitConstructor = {
  new(options?: MarkdownExitOptions): MarkdownExit
  new(presetName: PresetName, options?: MarkdownExitOptions): MarkdownExit
  (options?: MarkdownExitOptions): MarkdownExit
  (presetName: PresetName, options?: MarkdownExitOptions): MarkdownExit
} & typeof MarkdownExit

function _MarkdownExit(presetName?: PresetName | MarkdownExitOptions, options?: MarkdownExitOptions): MarkdownExit {
  return new MarkdownExit(presetName as any, options)
=======

/**
 * Make class callable without `new` operator.
 */
function createCallableClass<T extends new (...args: any) => any>(Class: T) {
  function callable(...args: ConstructorParameters<T>): InstanceType<T> {
    return new Class(...args)
  }

  // bridge statics
  Object.setPrototypeOf(callable, MarkdownExit)

  // share the same instance prototype
  ;(callable as any).prototype = MarkdownExit.prototype
  ;(callable as any).prototype.constructor = callable

  return callable as unknown as T
>>>>>>> 4726b563
}

// type and default const variable name must be the same
// for correct d.ts generation
type MarkdownExitConstructor = InstanceType<typeof MarkdownExit>

// eslint-disable-next-line ts/no-redeclare
const MarkdownExitConstructor = createCallableClass(MarkdownExit) as unknown as (typeof createMarkdownExit & typeof MarkdownExit)

export default MarkdownExitConstructor<|MERGE_RESOLUTION|>--- conflicted
+++ resolved
@@ -496,17 +496,6 @@
 }
 
 // hybrid types callable construct signatures hack
-<<<<<<< HEAD
-type MarkdownExitConstructor = {
-  new(options?: MarkdownExitOptions): MarkdownExit
-  new(presetName: PresetName, options?: MarkdownExitOptions): MarkdownExit
-  (options?: MarkdownExitOptions): MarkdownExit
-  (presetName: PresetName, options?: MarkdownExitOptions): MarkdownExit
-} & typeof MarkdownExit
-
-function _MarkdownExit(presetName?: PresetName | MarkdownExitOptions, options?: MarkdownExitOptions): MarkdownExit {
-  return new MarkdownExit(presetName as any, options)
-=======
 
 /**
  * Make class callable without `new` operator.
@@ -524,7 +513,6 @@
   ;(callable as any).prototype.constructor = callable
 
   return callable as unknown as T
->>>>>>> 4726b563
 }
 
 // type and default const variable name must be the same
