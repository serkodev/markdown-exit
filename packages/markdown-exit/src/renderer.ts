/**
 * class Renderer
 *
 * Generates HTML from parsed token stream. Each instance has independent
 * copy of rules. Those can be rewritten with ease. Also, you can add new
 * rules if you create plugin and adds new token types.
 */

<<<<<<< HEAD
import type Token from './token'
import type { HTMLAttribute } from './token'
=======
import type { Options } from '.'
import type { HTMLAttribute, Token } from './token'
>>>>>>> 4c5f331d
import type { MarkdownExitEnv } from './types/shared'
import { assign, escapeHtml, isPromiseLike, unescapeAll } from './common/utils'

export interface RenderOptions {
  /**
   * Set `true` to add '/' when closing single tags
   * (`<br />`). This is needed only for full CommonMark compatibility. In real
   * world you will need HTML output.
   * @default false
   */
  xhtmlOut?: boolean

  /**
   * Set `true` to convert `\n` in paragraphs into `<br>`.
   * @default false
   */
  breaks?: boolean

  /**
   * CSS language class prefix for fenced blocks.
   * Can be useful for external highlighters.
   * @default 'language-'
   */
  langPrefix?: string

  /**
   * Highlighter function for fenced code blocks.
   * Highlighter `function (str, lang, attrs)` should return escaped HTML. It can
   * also return empty string if the source was not changed and should be escaped
   * externally. If result starts with <pre... internal wrapper is skipped.
   * @default null
   */
  highlight?: ((str: string, lang: string, attrs: string, env: MarkdownExitEnv) => string | Promise<string>) | null
}

export type RenderRule = (tokens: Token[], idx: number, options: RenderOptions, env: MarkdownExitEnv, self: Renderer) => string | Promise<string>

export interface RenderRuleRecord {
  [type: string]: RenderRule | undefined
  code_inline?: RenderRule | undefined
  code_block?: RenderRule | undefined
  fence?: RenderRule | undefined
  image?: RenderRule | undefined
  hardbreak?: RenderRule | undefined
  softbreak?: RenderRule | undefined
  text?: RenderRule | undefined
  html_block?: RenderRule | undefined
  html_inline?: RenderRule | undefined
}

const default_rules: Record<string, RenderRule> = {}

default_rules.code_inline = function (tokens, idx, options, env, slf) {
  const token = tokens[idx]

  return `<code${slf.renderAttrs(token)}>${
    escapeHtml(token.content)
  }</code>`
}

default_rules.code_block = function (tokens, idx, options, env, slf) {
  const token = tokens[idx]

  return `<pre${slf.renderAttrs(token)}><code>${
    escapeHtml(tokens[idx].content)
  }</code></pre>\n`
}

default_rules.fence = function (tokens, idx, options, env, slf): string | Promise<string> {
  const token = tokens[idx]
  const info = token.info ? unescapeAll(token.info).trim() : ''
  let langName = ''
  let langAttrs = ''

  if (info) {
    const arr = info.split(/(\s+)/g)
    langName = arr[0]
    langAttrs = arr.slice(2).join('')
  }

  function finalize(highlighted: string): string {
    if (highlighted.indexOf('<pre') === 0) {
      return `${highlighted}\n`
    }

    // If language exists, inject class gently, without modifying original token.
    // May be, one day we will add .deepClone() for token and simplify this part, but
    // now we prefer to keep things local.
    if (info) {
      const i = token.attrIndex('class')
      const tmpAttrs: HTMLAttribute[] = token.attrs ? token.attrs.slice() : []

      if (i < 0) {
        tmpAttrs.push(['class', options.langPrefix + langName])
      } else {
        tmpAttrs[i] = tmpAttrs[i].slice() as HTMLAttribute
        tmpAttrs[i][1] += ` ${options.langPrefix}${langName}`
      }

      // Fake token just to render attributes
      const tmpToken = {
        attrs: tmpAttrs,
      }

      return `<pre><code${slf.renderAttrs(tmpToken)}>${highlighted}</code></pre>\n`
    }

    return `<pre><code${slf.renderAttrs(token)}>${highlighted}</code></pre>\n`
  }

  const resolveHighlighted = () => {
    if (!options.highlight)
      return escapeHtml(token.content)

    const highlighted = options.highlight(token.content, langName, langAttrs, env)
    if (isPromiseLike<string | undefined>(highlighted)) {
      return highlighted.then(v => v || escapeHtml(token.content))
    }
    return highlighted || escapeHtml(token.content)
  }

  const highlighted = resolveHighlighted()

  return isPromiseLike<string>(highlighted)
    ? (highlighted.then(finalize))
    : finalize(highlighted as string)
}

default_rules.image = function (tokens, idx, options, env, slf) {
  const token = tokens[idx]

  // "alt" attr MUST be set, even if empty. Because it's mandatory and
  // should be placed on proper position for tests.
  //
  // Replace content with actual value

  token.attrs![token.attrIndex('alt')][1] =
    slf.renderInlineAsText(token.children!, options, env)

  return slf.renderToken(tokens, idx, options)
}

default_rules.hardbreak = function (tokens, idx, options /* , env */) {
  return options.xhtmlOut ? '<br />\n' : '<br>\n'
}
default_rules.softbreak = function (tokens, idx, options /* , env */) {
  return options.breaks ? (options.xhtmlOut ? '<br />\n' : '<br>\n') : '\n'
}

default_rules.text = function (tokens, idx /* , options, env */) {
  return escapeHtml(tokens[idx].content)
}

default_rules.html_block = function (tokens, idx /* , options, env */) {
  return tokens[idx].content
}
default_rules.html_inline = function (tokens, idx /* , options, env */) {
  return tokens[idx].content
}

<<<<<<< HEAD
default_rules.reference = function (tokens, idx) {
  // should be empty string
  return tokens[idx].content
}

export default class Renderer {
=======
export class Renderer {
>>>>>>> 4c5f331d
  /**
   * Contains render rules for tokens. Can be updated and extended.
   *
   * ##### Example
   *
   * ```javascript
   * md.renderer.rules.strong_open = () => '<b>';
   * md.renderer.rules.strong_close = () => '</b>';
   *
   * var result = md.renderInline(...);
   * ```
   *
   * @see https://github.com/serkodev/markdown-exit/tree/main/packages/markdown-exit/src/renderer.ts
   */
  rules: RenderRuleRecord = assign({}, default_rules)

  /**
   * Creates new {@link Renderer} instance and fill {@link Renderer#rules} with defaults.
   */
  constructor() {
  }

  /**
   * Render token attributes to string.
   */
  renderAttrs(token: Pick<Token, 'attrs'>): string {
    let i, l, result

    if (!token.attrs)
      return ''

    result = ''

    for (i = 0, l = token.attrs.length; i < l; i++) {
      result += ` ${escapeHtml(token.attrs[i][0])}="${escapeHtml(token.attrs[i][1])}"`
    }

    return result
  }

  /**
   * Default token renderer. Can be overriden by custom function
   * in {@link Renderer#rules}.
   *
   * @param tokens list of tokens
   * @param idx token index to render
   * @param options params of parser instance
   * @param env additional data from parsed input (references, for example)
   */
  // eslint-disable-next-line unused-imports/no-unused-vars
  renderToken(tokens: Token[], idx: number, options: RenderOptions, env: MarkdownExitEnv = {}): string {
    const token = tokens[idx]
    let result = ''

    // Tight list paragraphs
    if (token.hidden) {
      return ''
    }

    // Insert a newline between hidden paragraph and subsequent opening
    // block-level tag.
    //
    // For example, here we should insert a newline before blockquote:
    //  - a
    //    >
    //
    if (token.block && token.nesting !== -1 && idx && tokens[idx - 1].hidden) {
      result += '\n'
    }

    // Add token name, e.g. `<img`
    result += (token.nesting === -1 ? '</' : '<') + token.tag

    // Encode attributes, e.g. `<img src="foo"`
    result += this.renderAttrs(token)

    // Add a slash for self-closing tags, e.g. `<img src="foo" /`
    if (token.nesting === 0 && options.xhtmlOut) {
      result += ' /'
    }

    // Check if we need to add a newline after this tag
    let needLf = false
    if (token.block) {
      needLf = true

      if (token.nesting === 1) {
        if (idx + 1 < tokens.length) {
          const nextToken = tokens[idx + 1]

          if (nextToken.type === 'inline' || nextToken.type === 'reference' || nextToken.hidden) {
            // Block-level tag containing an inline tag.
            //
            needLf = false
          } else if (nextToken.nesting === -1 && nextToken.tag === token.tag) {
            // Opening tag + closing tag of the same type. E.g. `<li></li>`.
            //
            needLf = false
          }
        }
      }
    }

    result += needLf ? '>\n' : '>'

    return result
  }

  /**
   * The same as {@link Renderer.render}, but for single token of `inline` type.
   *
   * @param tokens list of block tokens to render
   * @param options params of parser instance
   * @param env additional data from parsed input (references, for example)
   */
  renderInline(tokens: Token[], options: RenderOptions, env: MarkdownExitEnv = {}): string {
    let result = ''
    const rules = this.rules

    for (let i = 0, len = tokens.length; i < len; i++) {
      const type = tokens[i].type

      const rule = rules[type]
      if (rule) {
        const _result = rule(tokens, i, options, env, this)
        if (isPromiseLike<string>(_result))
          throw new Error('Renderer.renderInline: async rule detected, use renderInlineAsync()')
        result += _result
      } else {
        result += this.renderToken(tokens, i, options, env)
      }
    }

    return result
  }

  /**
   * Special kludge for image `alt` attributes to conform CommonMark spec.
   * Don't try to use it! Spec requires to show `alt` content with stripped markup,
   * instead of simple escaping.
   *
   * @param tokens list of block tokens to render
   * @param options params of parser instance
   * @param env additional data from parsed input (references, for example)
   */
  renderInlineAsText(tokens: Token[], options: RenderOptions, env: MarkdownExitEnv = {}): string {
    let result = ''

    for (let i = 0, len = tokens.length; i < len; i++) {
      switch (tokens[i].type) {
        case 'text':
          result += tokens[i].content
          break
        case 'image':
          result += this.renderInlineAsText(tokens[i].children!, options, env)
          break
        case 'html_inline':
        case 'html_block':
          result += tokens[i].content
          break
        case 'softbreak':
        case 'hardbreak':
          result += '\n'
          break
        default:
        // all other tokens are skipped
      }
    }

    return result
  }

  /**
   * Takes token stream and generates HTML. Probably, you will never need to call
   * this method directly.
   *
   * @param tokens list of block tokens to render
   * @param options params of parser instance
   * @param env additional data from parsed input (references, for example)
   */
  render(tokens: Token[], options: RenderOptions, env: MarkdownExitEnv = {}): string {
    let result = ''
    const rules = this.rules

    for (let i = 0, len = tokens.length; i < len; i++) {
      const type = tokens[i].type

      if (type === 'inline') {
        result += this.renderInline(tokens[i].children!, options, env)
      } else {
        const rule = rules[type]
        if (rule) {
          const _result = rule(tokens, i, options, env, this)
          if (isPromiseLike<string>(_result))
            throw new Error('Renderer.render: async rule detected, use renderAsync()')
          result += _result
        } else {
          result += this.renderToken(tokens, i, options, env)
        }
      }
    }

    return result
  }

  /**
   * Async version of {@link Renderer.renderInline}. Runs all render rules in parallel
   * (Promise.all) and preserves output order.
   */
  async renderInlineAsync(tokens: Token[], options: RenderOptions, env?: any): Promise<string> {
    const tasks: Array<Promise<string>> = []
    const rules = this.rules

    for (let i = 0, len = tokens.length; i < len; i++) {
      const type = tokens[i].type
      const rule = rules[type]

      if (rule) {
        tasks.push(Promise.resolve(rule(tokens, i, options, env, this)))
      } else {
        tasks.push(Promise.resolve(this.renderToken(tokens, i, options, env)))
      }
    }

    const parts = await Promise.all(tasks)
    return parts.join('')
  }

  /**
   * Async version of {@link Renderer.render}. Runs all render rules in parallel
   * (Promise.all) and preserves output order.
   */
  async renderAsync(tokens: Token[], options: RenderOptions, env?: any): Promise<string> {
    const tasks: Array<Promise<string>> = []
    const rules = this.rules

    for (let i = 0, len = tokens.length; i < len; i++) {
      const tok = tokens[i]
      const type = tok.type

      if (type === 'inline') {
        tasks.push(this.renderInlineAsync(tok.children!, options, env))
      } else {
        const rule = rules[type]
        if (rule) {
          tasks.push(Promise.resolve(rule(tokens, i, options, env, this)))
        } else {
          tasks.push(Promise.resolve(this.renderToken(tokens, i, options, env)))
        }
      }
    }

    const parts = await Promise.all(tasks)
    return parts.join('')
  }
}<|MERGE_RESOLUTION|>--- conflicted
+++ resolved
@@ -6,13 +6,7 @@
  * rules if you create plugin and adds new token types.
  */
 
-<<<<<<< HEAD
-import type Token from './token'
-import type { HTMLAttribute } from './token'
-=======
-import type { Options } from '.'
 import type { HTMLAttribute, Token } from './token'
->>>>>>> 4c5f331d
 import type { MarkdownExitEnv } from './types/shared'
 import { assign, escapeHtml, isPromiseLike, unescapeAll } from './common/utils'
 
@@ -173,16 +167,12 @@
   return tokens[idx].content
 }
 
-<<<<<<< HEAD
 default_rules.reference = function (tokens, idx) {
   // should be empty string
   return tokens[idx].content
 }
 
-export default class Renderer {
-=======
 export class Renderer {
->>>>>>> 4c5f331d
   /**
    * Contains render rules for tokens. Can be updated and extended.
    *
